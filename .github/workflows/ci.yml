--- conflicted
+++ resolved
@@ -12,11 +12,7 @@
     strategy:
       matrix:
         os: [ubuntu-latest, macOS-latest]
-<<<<<<< HEAD
-        rust: [1.71.0, stable, nightly]
-=======
         rust: [1.83.0, stable, nightly]
->>>>>>> 193fd973
 
     steps:
       - uses: hecrj/setup-rust-action@v1
@@ -90,11 +86,7 @@
     strategy:
       matrix:
         os: [ubuntu-latest, macOS-latest]
-<<<<<<< HEAD
-        rust: [1.71.0, stable, nightly]
-=======
         rust: [1.83.0, stable, nightly]
->>>>>>> 193fd973
 
     steps:
       - uses: hecrj/setup-rust-action@v1

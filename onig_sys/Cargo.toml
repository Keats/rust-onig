[package]
name = "onig_sys"
version = "69.2.0"
authors = [
    "Will Speak <will@willspeak.me>",
    "Ivan Ivashchenko <defuz@me.com>"
]
build = "build.rs"
links = "onig"

description = """
The `onig_sys` crate contains raw rust bindings to the
oniguruma library. This crate exposes a set of unsafe
functions which can then be used by other crates to
create safe wrappers around Oniguruma.

You probably don't want to link to this crate directly;
instead check out the `onig` crate.
"""
categories = ["external-ffi-bindings"]
repository = "http://github.com/iwillspeak/rust-onig"
documentation = "http://rust-onig.github.io/rust-onig/onig_sys/"
readme = "../README.md"
license = "MIT"

[build-dependencies]
<<<<<<< HEAD
bindgen = { version = "0.50", optional = true, default-features = false }
pkg-config = "0.3"
=======
bindgen = { version = "0.53", features = [] }
pkg-config = "^0.3.16"
>>>>>>> 5768627f
cc = "1.0"

[features]
default = ["generate"]
# Make Oniguruma print debug output for parsing/compiling and executing
print-debug = []
# include regexec(), which conflicts with libgit2
posix-api = []
# generate bindings with bindgen
generate = ["bindgen"]<|MERGE_RESOLUTION|>--- conflicted
+++ resolved
@@ -24,13 +24,8 @@
 license = "MIT"
 
 [build-dependencies]
-<<<<<<< HEAD
-bindgen = { version = "0.50", optional = true, default-features = false }
-pkg-config = "0.3"
-=======
-bindgen = { version = "0.53", features = [] }
+bindgen = { version = "0.53", optional = true, default-features = false }
 pkg-config = "^0.3.16"
->>>>>>> 5768627f
 cc = "1.0"
 
 [features]
